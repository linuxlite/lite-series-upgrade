--- conflicted
+++ resolved
@@ -594,45 +594,6 @@
             self._inc_progress(self.WEIGHTS["Verify upgraded release"], "Verification & branding skipped (dry run)")
             return True
         ok = False
-<<<<<<< HEAD
-        rc, output = self._run_and_emit(["/usr/bin/lsb_release", "-a"])
-        if rc != 0:
-            self.emit(f"lsb_release command failed (rc={rc}).")
-            return False
-        for line in output:
-            normalized = line.lower()
-            if "release" in normalized and "24.04" in normalized:
-                ok = True
-            if "codename" in normalized and "noble" in normalized:
-=======
-        release_raw = None
-        release_numeric = None
-        for line in run_cmd(["/usr/bin/lsb_release", "-rs"], env=self.env):
-            self.emit(line)
-            stripped = line.strip()
-            if not stripped:
-                continue
-            if release_raw is None:
-                release_raw = stripped
-            if release_numeric is None and all(ch.isdigit() or ch == "." for ch in stripped):
-                release_numeric = stripped
-        if release_numeric == "24.04":
-            ok = True
-        else:
-            if release_numeric:
-                self.emit(f"Note: lsb_release -rs returned {release_numeric} (expected 24.04).")
-            elif release_raw:
-                self.emit(f"Note: lsb_release -rs output: {release_raw}")
-            else:
-                self.emit("Warning: lsb_release -rs produced no output.")
-            codename_raw = None
-            for line in run_cmd(["/usr/bin/lsb_release", "-cs"], env=self.env):
-                self.emit(line)
-                stripped = line.strip()
-                if stripped and codename_raw is None:
-                    codename_raw = stripped
-            if codename_raw and codename_raw.lower() == "noble":
->>>>>>> 5f4f84af
                 ok = True
             else:
                 if codename_raw:
@@ -726,31 +687,6 @@
             try:
                 txt = content_path.read_text()
             except Exception as e:
-<<<<<<< HEAD
-                self.emit(f"Warning: could not process {f.name}: {e}")
-        rc, _ = self._run_and_emit(self._apt("update"))
-        if rc != 0:
-            self.emit("apt-get update failed while re-enabling PPAs.")
-            return False
-=======
-                self.emit(f"Warning: could not process {content_path.name}: {e}")
-                continue
-            if any(s in txt for s in self.KNOWN_PPA_WHITELIST):
-                if self.dry_run:
-                    self.emit(f"[DRY RUN] Would re-enable {target.name}")
-                else:
-                    if target.exists():
-                        self.emit(f"Already enabled: {target.name}")
-                    elif not f.exists():
-                        self.emit(f"Warning: expected {f.name} to exist; skipping")
-                        continue
-                    else:
-                        f.rename(target)
-                        self.emit(f"Re-enabled {target.name}")
-                count += 1
-        for _ in run_cmd(self._apt("update"), env=self.env, dry_run=self.dry_run):
-            pass
->>>>>>> 5f4f84af
         self._inc_progress(self.WEIGHTS["Re-enable known-good PPAs"], f"Re-enabled {count} PPAs")
         return True
 
